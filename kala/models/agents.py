--- conflicted
+++ resolved
@@ -128,11 +128,8 @@
         is_saver: bool,
         min_specialization: float = 0.0,
         income_per_period: float = 1.0,
-<<<<<<< HEAD
+        update_from_n_last_games: int = 0,
         rng: int | None = None,
-=======
-        update_from_n_last_games: int = 0,
->>>>>>> 21085bd3
     ):
         """Initialise new investor agent.
 
