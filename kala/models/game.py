--- conflicted
+++ resolved
@@ -4,10 +4,7 @@
 from warnings import warn
 
 import numpy as np
-<<<<<<< HEAD
 from numpy.random import Generator
-=======
->>>>>>> 21085bd3
 
 from kala.models.agents import AgentT
 from kala.models.graphs import GraphT
