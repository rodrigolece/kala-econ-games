--- conflicted
+++ resolved
@@ -72,23 +72,7 @@
 
     @abstractmethod
     def play_round(self, *args, **kwargs) -> None:
-<<<<<<< HEAD
-        """Match two opponents and advance the time."""
-        if (rng := kwargs.get("rng", None)) is not None:
-            kwargs["rng"] = np.random.default_rng(rng)
-
-        for _ in range(self.get_num_players() // 2):
-            if (players := self.match_opponents(**kwargs)) is not None:
-                payoffs = np.array(self.strategy.calculate_payoff(*players, **kwargs))
-                achieved_min_payoff = payoffs < payoffs.max()
-
-                for agent, pay, outcome in zip(players, payoffs, achieved_min_payoff):
-                    agent.update(payoff=pay, match_lost=outcome)
-
-        self.time += 1
-=======
         """Match pairs of agents and advance the time."""
->>>>>>> 0e6554cd
 
     def get_total_wealth(self, filt: Sequence[bool] | None = None) -> float:
         """
